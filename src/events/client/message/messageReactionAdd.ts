import {APIEmbed, GuildEmoji, TextChannel} from "discord.js";
import guildSettingsSchema from "../../../schemas/guildSettingsSchema.js";
import {Event} from "types";
import {Colours, URLRegExp, DisplayAvatarURLOptions, isImageLink} from "../../../utility.js";

export const messageReactionAdd: Event<"messageReactionAdd"> = {
<<<<<<< HEAD
	async execute(client, reaction, _user) {
=======
	async execute(client, reaction) {
>>>>>>> ae8bff52
		const {message} = reaction;
		const {guild} = message;

		if (guild) {
			const guildSettings = await guildSettingsSchema.findOne({id: guild.id});

<<<<<<< HEAD
			if (guildSettings?.starboard?.settings?.channels?.length) {
=======
			if (guildSettings?.starboard?.channels.length) {
>>>>>>> ae8bff52
				const {emoji} = reaction;

				for (const channel of guildSettings.starboard.settings.channels) {
					if (
						(emoji.id ?? emoji.name) === (channel.emojiID ?? "⭐") && // The emoji is the one of the starboard channel. (By default (AKA channel.emojiID is undefined), the starboard emoji is a star emoji ⭐)
						channel.channelID !== message.channelId // The message is not in the starboard channel
					) {
						// When the owner or an admin adds a channel, the bot would have checked that the channel is not of type CategoryChannel or type ForumChannel.
						// That means that the assertion that the channel is of type TextChannel is safe.
						const starboardChannel = (await (
							await client.guilds.fetch(guild.id)
						).channels.fetch(channel.channelID as string)) as TextChannel;

						const starredMessageID = channel.starredMessageIDs?.[message.id];

						if (
							starredMessageID
							// The message has been sent already => reaction count needs to be updated.
						) {
							const starredMessage = await starboardChannel.messages.fetch(starredMessageID);

							const {title} = starredMessage.embeds[0].data;

							// Assertion necessary because the embed needs to be edited.
							// Updating the reaction count.
							(starredMessage.embeds[0].data as APIEmbed).title = title?.replace(/> \d+/, `> ${reaction.count}`);

							await starredMessage.edit({
								embeds: starredMessage.embeds
							});
						} else if (
							// Message hasn't been sent to the starboard channel => needs to be sent.
							// Both of these values are going to be numbers so the assertion is safe.
							(reaction.count as number) >= (channel.emojiCount as number)
						) {
							const {author, content, url, createdTimestamp, attachments, embeds} = message;
							const {emojis} = guild;

							const starboardEmoji = emoji.id ? await emojis.fetch(emoji.id) : null;

							const messageImageURLs = (content?.match(URLRegExp) ?? []).filter(isImageLink);

							const starboardMessage = await starboardChannel.send({
								embeds: [
									{
										// If emoji.id is truthy, that means that it is a string, and therefore the starboardEmoji is a GuildEmoji, since the bot checks whenever a starboard emoji is deleted.
										title: `${emoji.id ? `<:${(starboardEmoji as GuildEmoji).animated ? "a:" : ""}_:` : ""}${
											channel.emojiID ?? "⭐"
										}${emoji.id ? ">" : ""} ${reaction.count} | <t:${Math.round(Date.now() / 1000)}:R> | <#${
											message.channelId
										}>`,
										description: `${content}\n\n[Jump to Message](${url})`.trim(),
										color: Colours.Transparent,
										author: {
											name: author?.username ?? "👤 Unknown",
											icon_url:
												author?.avatarURL() ??
												"https://cdn.discordapp.com/attachments/1020058739526619186/1115270152544596018/800px-Blue_question_mark_icon.png"
										},
										footer: {
											text: `${client.user?.username as string} - Message ID • Time sent at - ${message.id}`,
											icon_url: client.user?.displayAvatarURL(DisplayAvatarURLOptions)
										},
										timestamp: new Date(createdTimestamp).toISOString()
									},
									...embeds
										.map((embed) => embed.data)
										// Filter out embedded image links saved from the original message.
										// There has to be a complicated statement because embed.type is deprecated.
										.filter((embed) => {
											const {thumbnail} = embed;

											if (embed.url && thumbnail?.url) {
												const {proxy_url} = thumbnail;

												const embedKeys = Object.keys(embed);
												const urlIndex = messageImageURLs.indexOf(embed.url);
												const thumbnailURLIndex = messageImageURLs.indexOf(thumbnail.url);

												if (
													embedKeys.length === 3 &&
													// Only have to check for one of the variables if they are equal to -1 since the variables are compared either way.
													urlIndex !== -1 &&
													urlIndex === thumbnailURLIndex &&
													proxy_url ===
														`https://media.discordapp.net${
															/(?<=https:\/\/cdn.discordapp.com)[\s\S]+/.exec(thumbnail.url)?.[0]
														}`
												) {
													return false;
												}
											}

											return true;
										})
										.map((embed) => {
											if (embed.video) {
												const newEmbed: APIEmbed = {...embed};

												// This conversion is safe & necessary because if the embed contains a video, it will have a thumbnail and a URL.
												newEmbed.image = {url: newEmbed.thumbnail?.url as string};
												newEmbed.footer = {
													text: `${newEmbed.provider?.name}`,
													icon_url:
														"https://cdn.discordapp.com/attachments/1020058739526619186/1115247093301391360/video-play-icon.png"
												};

												return newEmbed;
											}

											return embed;
										})
										// Make sure that the limit of embeds per message is not exceeded.
										.slice(0, 24)
								],
								// Note: The following code matches links in the content of the message and then filters out any non-image links as they behave in a bit of a strange way.
								// This doesn't apply to message's *files* as those behave the same way as in the original message.
								files: [...Array.from(attachments.values()).map((attachment) => attachment.url), ...messageImageURLs]
							});

							channel.starredMessageIDs ??= {};
							channel.starredMessageIDs[message.id] = starboardMessage.id;

							const {starboard} = guildSettings;
							await guildSettingsSchema.updateOne({id: guild.id}, {starboard});
						}
					}
				}
			}
		}
	}
};<|MERGE_RESOLUTION|>--- conflicted
+++ resolved
@@ -4,22 +4,14 @@
 import {Colours, URLRegExp, DisplayAvatarURLOptions, isImageLink} from "../../../utility.js";
 
 export const messageReactionAdd: Event<"messageReactionAdd"> = {
-<<<<<<< HEAD
-	async execute(client, reaction, _user) {
-=======
 	async execute(client, reaction) {
->>>>>>> ae8bff52
 		const {message} = reaction;
 		const {guild} = message;
 
 		if (guild) {
 			const guildSettings = await guildSettingsSchema.findOne({id: guild.id});
 
-<<<<<<< HEAD
 			if (guildSettings?.starboard?.settings?.channels?.length) {
-=======
-			if (guildSettings?.starboard?.channels.length) {
->>>>>>> ae8bff52
 				const {emoji} = reaction;
 
 				for (const channel of guildSettings.starboard.settings.channels) {
